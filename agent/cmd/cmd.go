// Copyright (c) 2016-2019 Uber Technologies, Inc.
//
// Licensed under the Apache License, Version 2.0 (the "License");
// you may not use this file except in compliance with the License.
// You may obtain a copy of the License at
//
//     http://www.apache.org/licenses/LICENSE-2.0
//
// Unless required by applicable law or agreed to in writing, software
// distributed under the License is distributed on an "AS IS" BASIS,
// WITHOUT WARRANTIES OR CONDITIONS OF ANY KIND, either express or implied.
// See the License for the specific language governing permissions and
// limitations under the License.
package cmd

import (
	"flag"
	"fmt"
	"net/http"
	"os"
	"time"

	"github.com/uber/kraken/agent/agentserver"
	"github.com/uber/kraken/build-index/tagclient"
	"github.com/uber/kraken/core"
	"github.com/uber/kraken/lib/dockerdaemon"
	"github.com/uber/kraken/lib/dockerregistry/transfer"
	"github.com/uber/kraken/lib/store"
	"github.com/uber/kraken/lib/torrent/networkevent"
	"github.com/uber/kraken/lib/torrent/scheduler"
	"github.com/uber/kraken/metrics"
	"github.com/uber/kraken/nginx"
	"github.com/uber/kraken/utils/configutil"
	"github.com/uber/kraken/utils/log"
	"github.com/uber/kraken/utils/netutil"

	"github.com/uber-go/tally"
	"go.uber.org/zap"
)

// Flags defines agent CLI flags.
type Flags struct {
	PeerIP            string
	PeerPort          int
	AgentServerPort   int
	AgentRegistryPort int
	ConfigFile        string
	Zone              string
	KrakenCluster     string
	SecretsFile       string
}

// ParseFlags parses agent CLI flags.
func ParseFlags() *Flags {
	var flags Flags
	flag.StringVar(
		&flags.PeerIP, "peer-ip", "", "ip which peer will announce itself as")
	flag.IntVar(
		&flags.PeerPort, "peer-port", 0, "port which peer will announce itself as")
	flag.IntVar(
		&flags.AgentServerPort, "agent-server-port", 0, "port which agent server listens on")
	flag.IntVar(
		&flags.AgentRegistryPort, "agent-registry-port", 0, "port which agent registry listens on")
	flag.StringVar(
		&flags.ConfigFile, "config", "", "configuration file path")
	flag.StringVar(
		&flags.Zone, "zone", "", "zone/datacenter name")
	flag.StringVar(
		&flags.KrakenCluster, "cluster", "", "cluster name (e.g. prod01-zone1)")
	flag.StringVar(
		&flags.SecretsFile, "secrets", "", "path to a secrets YAML file to load into configuration")
	flag.Parse()
	return &flags
}

<<<<<<< HEAD
// Run runs the agent.
func Run(flags *Flags) {
	var config Config
	if err := configutil.Load(flags.ConfigFile, &config); err != nil {
		panic(err)
	}
	if flags.SecretsFile != "" {
		if err := configutil.Load(flags.SecretsFile, &config); err != nil {
			panic(err)
		}
	}
	RunWithConfig(flags, config)
=======
type options struct {
	config  *Config
	metrics tally.Scope
	logger  *zap.Logger
}

// Option defines an optional Run parameter.
type Option func(*options)

// WithConfig ignores config/secrets flags and directly uses the provided config
// struct.
func WithConfig(c Config) Option {
	return func(o *options) { o.config = &c }
}

// WithMetrics ignores metrics config and directly uses the provided tally scope.
func WithMetrics(s tally.Scope) Option {
	return func(o *options) { o.metrics = s }
}

// WithLogger ignores logging config and directly uses the provided logger.
func WithLogger(l *zap.Logger) Option {
	return func(o *options) { o.logger = l }
>>>>>>> d1bfc74f
}

// Run runs the agent.
func Run(flags *Flags, opts ...Option) {
	if flags.PeerPort == 0 {
		panic("must specify non-zero peer port")
	}
	if flags.AgentServerPort == 0 {
		panic("must specify non-zero agent server port")
	}
	if flags.AgentRegistryPort == 0 {
		panic("must specify non-zero agent registry port")
	}

	var overrides options
	for _, o := range opts {
		o(&overrides)
	}

	var config Config
	if overrides.config != nil {
		config = *overrides.config
	} else {
		if err := configutil.Load(flags.ConfigFile, &config); err != nil {
			panic(err)
		}
		if flags.SecretsFile != "" {
			if err := configutil.Load(flags.SecretsFile, &config); err != nil {
				panic(err)
			}
		}
	}
	config = config.applyDefaults()

	if overrides.logger != nil {
		log.SetGlobalLogger(overrides.logger.Sugar())
	} else {
		zlog := log.ConfigureLogger(config.ZapLogging)
		defer zlog.Sync()
	}

	stats := overrides.metrics
	if stats == nil {
		s, closer, err := metrics.New(config.Metrics, flags.KrakenCluster)
		if err != nil {
			log.Fatalf("Failed to init metrics: %s", err)
		}
		stats = s
		defer closer.Close()
	}

	go metrics.EmitVersion(stats)

	if flags.PeerIP == "" {
		localIP, err := netutil.GetLocalIP()
		if err != nil {
			log.Fatalf("Error getting local ip: %s", err)
		}
		flags.PeerIP = localIP
	}

	pctx, err := core.NewPeerContext(
		config.PeerIDFactory, flags.Zone, flags.KrakenCluster, flags.PeerIP, flags.PeerPort, false)
	if err != nil {
		log.Fatalf("Failed to create peer context: %s", err)
	}

	cads, err := store.NewCADownloadStore(config.CADownloadStore, stats)
	if err != nil {
		log.Fatalf("Failed to create local store: %s", err)
	}

	netevents, err := networkevent.NewProducer(config.NetworkEvent)
	if err != nil {
		log.Fatalf("Failed to create network event producer: %s", err)
	}

	trackers, err := config.Tracker.Build()
	if err != nil {
		log.Fatalf("Error building tracker upstream: %s", err)
	}
	go trackers.Monitor(nil)

	tls, err := config.TLS.BuildClient()
	if err != nil {
		log.Fatalf("Error building client tls config: %s", err)
	}

	sched, err := scheduler.NewAgentScheduler(
		config.Scheduler, stats, pctx, cads, netevents, trackers, tls)
	if err != nil {
		log.Fatalf("Error creating scheduler: %s", err)
	}

	buildIndexes, err := config.BuildIndex.Build()
	if err != nil {
		log.Fatalf("Error building build-index upstream: %s", err)
	}

	tagClient := tagclient.NewClusterClient(buildIndexes, tls)

	transferer := transfer.NewReadOnlyTransferer(stats, cads, tagClient, sched)

	registry, err := config.Registry.Build(config.Registry.ReadOnlyParameters(transferer, cads, stats))
	if err != nil {
		log.Fatalf("Failed to init registry: %s", err)
	}

	registryAddr := fmt.Sprintf("127.0.0.1:%d", flags.AgentRegistryPort)
	dockerCli, err := dockerdaemon.NewDockerClient(config.DockerDaemon, registryAddr)
	if err != nil {
		log.Fatalf("failed to init docker client for preload: %s", err)
	}

	agentServer := agentserver.New(
		config.AgentServer, stats, cads, sched, tagClient, dockerCli)
	addr := fmt.Sprintf(":%d", flags.AgentServerPort)
	log.Infof("Starting agent server on %s", addr)
	go func() {
		log.Fatal(http.ListenAndServe(addr, agentServer.Handler()))
	}()

	log.Info("Starting registry...")
	go func() {
		log.Fatal(registry.ListenAndServe())
	}()

	go heartbeat(stats)

	// Wipe log files created by the old nginx process which ran as root.
	// TODO(codyg): Swap these with the v2 log files once they are deleted.
	for _, name := range []string{
		"/var/log/kraken/kraken-agent/nginx-access.log",
		"/var/log/kraken/kraken-agent/nginx-error.log",
	} {
		if err := os.Remove(name); err != nil && !os.IsNotExist(err) {
			log.Warnf("Could not remove old root-owned nginx log: %s", err)
		}
	}

	log.Fatal(nginx.Run(config.Nginx, map[string]interface{}{
		"allowed_cidrs": config.AllowedCidrs,
		"port":          flags.AgentRegistryPort,
		"registry_server": nginx.GetServer(
			config.Registry.Docker.HTTP.Net, config.Registry.Docker.HTTP.Addr),
		"registry_backup": config.RegistryBackup},
		nginx.WithTLS(config.TLS)))
}

// heartbeat periodically emits a counter metric which allows us to monitor the
// number of active agents.
func heartbeat(stats tally.Scope) {
	for {
		stats.Counter("heartbeat").Inc(1)
		time.Sleep(10 * time.Second)
	}
}<|MERGE_RESOLUTION|>--- conflicted
+++ resolved
@@ -73,20 +73,6 @@
 	return &flags
 }
 
-<<<<<<< HEAD
-// Run runs the agent.
-func Run(flags *Flags) {
-	var config Config
-	if err := configutil.Load(flags.ConfigFile, &config); err != nil {
-		panic(err)
-	}
-	if flags.SecretsFile != "" {
-		if err := configutil.Load(flags.SecretsFile, &config); err != nil {
-			panic(err)
-		}
-	}
-	RunWithConfig(flags, config)
-=======
 type options struct {
 	config  *Config
 	metrics tally.Scope
@@ -110,7 +96,6 @@
 // WithLogger ignores logging config and directly uses the provided logger.
 func WithLogger(l *zap.Logger) Option {
 	return func(o *options) { o.logger = l }
->>>>>>> d1bfc74f
 }
 
 // Run runs the agent.
