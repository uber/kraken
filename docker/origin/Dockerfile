<<<<<<< HEAD
FROM debian:11
=======
FROM debian:12

# Fix repository configuration for Debian 12 (bookworm) with multiple mirrors and better retry logic
RUN echo 'Acquire::Check-Valid-Until "false";' > /etc/apt/apt.conf.d/99no-check-valid-until && \
    echo 'Acquire::AllowInsecureRepositories "true";' >> /etc/apt/apt.conf.d/99no-check-valid-until && \
    echo 'Acquire::Retries "10";' >> /etc/apt/apt.conf.d/99no-check-valid-until && \
    echo 'Acquire::http::Timeout "60";' >> /etc/apt/apt.conf.d/99no-check-valid-until
>>>>>>> 5b389a65

RUN apt-get clean \
 && rm -rf /var/lib/apt/lists/* \
 && \
   ( \
     unset http_proxy https_proxy no_proxy && \
     apt-get update --allow-releaseinfo-change -o Acquire::Retries=10 -o Acquire::http::No-Cache=true -o Acquire::http::timeout=60 -o Acquire::ForceIPv4=true \
   ) \
 && \
   ( \
     unset http_proxy https_proxy no_proxy && \
     apt-get install -y --no-install-recommends --fix-missing --allow-unauthenticated \
       curl \
       sqlite3 \
       nginx \
   ) \
 && rm -rf /var/lib/apt/lists/*

RUN mkdir -p -m 777 /var/log/kraken/kraken-origin
RUN mkdir -p -m 777 /var/cache/kraken/kraken-origin
RUN mkdir -p -m 777 /var/run/kraken

ARG USERNAME="root"
ARG USERID="0"
RUN if [ ${USERID} != "0" ]; then useradd --uid ${USERID} ${USERNAME}; fi

COPY ./docker/setup_nginx.sh /tmp/setup_nginx.sh
RUN /tmp/setup_nginx.sh ${USERNAME}

COPY ./origin/origin /usr/bin/kraken-origin
COPY ./config /etc/kraken/config
COPY ./nginx/config /etc/kraken/nginx/config
COPY ./localdb/migrations /etc/kraken/localdb/migrations
COPY ./test/tls /etc/kraken/tls

RUN chmod +x /usr/bin/kraken-origin

USER ${USERNAME}

WORKDIR /etc/kraken<|MERGE_RESOLUTION|>--- conflicted
+++ resolved
@@ -1,6 +1,3 @@
-<<<<<<< HEAD
-FROM debian:11
-=======
 FROM debian:12
 
 # Fix repository configuration for Debian 12 (bookworm) with multiple mirrors and better retry logic
@@ -8,7 +5,6 @@
     echo 'Acquire::AllowInsecureRepositories "true";' >> /etc/apt/apt.conf.d/99no-check-valid-until && \
     echo 'Acquire::Retries "10";' >> /etc/apt/apt.conf.d/99no-check-valid-until && \
     echo 'Acquire::http::Timeout "60";' >> /etc/apt/apt.conf.d/99no-check-valid-until
->>>>>>> 5b389a65
 
 RUN apt-get clean \
  && rm -rf /var/lib/apt/lists/* \
