<<<<<<< HEAD
FROM debian:11
=======
FROM debian:12
>>>>>>> 5b389a65

# Fix repository configuration for Debian 12 (bookworm) with CDN mirror for better stability
RUN echo 'Acquire::Check-Valid-Until "false";' > /etc/apt/apt.conf.d/99no-check-valid-until && \
    echo 'Acquire::AllowInsecureRepositories "true";' >> /etc/apt/apt.conf.d/99no-check-valid-until && \
    echo 'Acquire::Retries "15";' >> /etc/apt/apt.conf.d/99no-check-valid-until && \
    echo 'Acquire::http::Timeout "120";' >> /etc/apt/apt.conf.d/99no-check-valid-until

RUN apt-get clean \
 && rm -rf /var/lib/apt/lists/* \
 && \
   ( \
     unset http_proxy https_proxy no_proxy && \
     apt-get update --allow-releaseinfo-change -o Acquire::Retries=15 -o Acquire::http::No-Cache=true -o Acquire::http::timeout=120 -o Acquire::ForceIPv4=true \
   ) \
 && \
   ( \
     unset http_proxy https_proxy no_proxy && \
     apt-get install -y --no-install-recommends --fix-missing --allow-unauthenticated \
       curl \
   ) \
 && rm -rf /var/lib/apt/lists/*

RUN mkdir -p -m 777 /var/log/kraken/kraken-testfs
RUN mkdir -p -m 777 /var/cache/kraken/kraken-testfs

ARG USERNAME="root"
ARG USERID="0"
RUN if [ ${USERID} != "0" ]; then useradd --uid ${USERID} ${USERNAME}; fi

COPY tools/bin/testfs/testfs /usr/bin/kraken-testfs
RUN chmod +x /usr/bin/kraken-testfs

USER ${USERNAME}

WORKDIR /etc/kraken<|MERGE_RESOLUTION|>--- conflicted
+++ resolved
@@ -1,8 +1,4 @@
-<<<<<<< HEAD
-FROM debian:11
-=======
 FROM debian:12
->>>>>>> 5b389a65
 
 # Fix repository configuration for Debian 12 (bookworm) with CDN mirror for better stability
 RUN echo 'Acquire::Check-Valid-Until "false";' > /etc/apt/apt.conf.d/99no-check-valid-until && \
