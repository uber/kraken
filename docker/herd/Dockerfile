--- conflicted
+++ resolved
@@ -1,10 +1,6 @@
 # This image combines all central components into one container, for easier
 # deployment and management.
-<<<<<<< HEAD
-FROM debian:11
-=======
 FROM debian:12
->>>>>>> 5b389a65
 
 # Fix repository configuration for Debian 12 (bookworm) with multiple mirrors and better retry logic
 RUN echo 'Acquire::Check-Valid-Until "false";' > /etc/apt/apt.conf.d/99no-check-valid-until && \
