--- conflicted
+++ resolved
@@ -61,27 +61,9 @@
           go-version: ${{ env.GO_VERSION }}
 
       - name: Test with the Go CLI
-<<<<<<< HEAD
         run: go test $(go list ./...) -cover
         env:
           CGO_CFLAGS: "-Wno-return-local-addr"
-=======
-        run: |
-          set -o pipefail
-          go test $(go list ./...) -v -json > TestResults-${{ env.GO_VERSION }}.json
-        env:
-          CGO_CFLAGS: "-Wno-return-local-addr"
-      - name: Upload Go test results
-        uses: actions/upload-artifact@v4
-        with:
-          name: unit-test-results-${{ env.GO_VERSION }}-${{ github.run_id }}-${{ github.run_attempt }}
-          path: TestResults-${{ env.GO_VERSION }}.json
-      - name: Run Benchmarks
-        run: |
-          go test $(go list ./...) -bench=. -benchmem -run=^$
-        env:
-          CGO_CFLAGS: "-Wno-return-local-addr"
->>>>>>> ac2f177b
 
   integration_tests:
     runs-on: ubuntu-latest
