--- conflicted
+++ resolved
@@ -1,10 +1,7 @@
 package tagserver
 
 import (
-	"fmt"
-	"io/ioutil"
 	"net/http"
-	"net/url"
 	"testing"
 	"time"
 
@@ -22,7 +19,6 @@
 	"github.com/uber/kraken/mocks/lib/backend"
 	"github.com/uber/kraken/mocks/lib/persistedretry"
 	"github.com/uber/kraken/mocks/origin/blobclient"
-	"github.com/uber/kraken/utils/httputil"
 	"github.com/uber/kraken/utils/testutil"
 
 	"github.com/golang/mock/gomock"
@@ -115,27 +111,6 @@
 
 func newClusterClient(addr string) tagclient.Client {
 	return tagclient.NewClusterClient(healthcheck.NoopFailed(hostlist.Fixture(addr)), nil)
-<<<<<<< HEAD
-}
-
-func TestHealth(t *testing.T) {
-	require := require.New(t)
-
-	mocks, cleanup := newServerMocks(t)
-	defer cleanup()
-
-	addr, stop := testutil.StartServer(mocks.handler())
-	defer stop()
-
-	resp, err := httputil.Get(
-		fmt.Sprintf("http://%s/health", addr))
-	defer resp.Body.Close()
-	require.NoError(err)
-	b, err := ioutil.ReadAll(resp.Body)
-	require.NoError(err)
-	require.Equal("OK\n", string(b))
-=======
->>>>>>> 0a7fd0a0
 }
 
 func TestPut(t *testing.T) {
@@ -163,46 +138,6 @@
 	require.NoError(client.Put(tag, digest))
 }
 
-func TestPutInvalidParam(t *testing.T) {
-	tag := core.TagFixture()
-	digest := core.DigestFixture()
-
-	tests := []struct {
-		desc   string
-		path   string
-		status int
-	}{
-		{
-			"empty tag",
-			fmt.Sprintf("tags//digest/%s", digest),
-			http.StatusBadRequest,
-		}, {
-			"invalid digest",
-			fmt.Sprintf("tags/%s/digest/foo", url.PathEscape(tag)),
-			http.StatusBadRequest,
-		}, {
-			"invalid replicate param",
-			fmt.Sprintf("tags/%s/digest/%s?replicate=bar", url.PathEscape(tag), digest),
-			http.StatusInternalServerError,
-		},
-	}
-	for _, test := range tests {
-		t.Run(test.desc, func(t *testing.T) {
-			require := require.New(t)
-
-			mocks, cleanup := newServerMocks(t)
-			defer cleanup()
-
-			addr, stop := testutil.StartServer(mocks.handler())
-			defer stop()
-
-			_, err := httputil.Put(fmt.Sprintf("http://%s/%s", addr, test.path))
-			require.Error(err)
-			require.True(httputil.IsStatus(err, test.status))
-		})
-	}
-}
-
 func TestDuplicatePut(t *testing.T) {
 	require := require.New(t)
 
@@ -223,42 +158,6 @@
 	require.NoError(client.DuplicatePut(tag, digest, delay))
 }
 
-func TestDuplicatePutInvalidParam(t *testing.T) {
-	tag := core.TagFixture()
-	digest := core.DigestFixture()
-
-	tests := []struct {
-		desc   string
-		path   string
-		status int
-	}{
-		{
-			"empty tag",
-			fmt.Sprintf("internal/duplicate/tags//digest/%s", digest),
-			http.StatusBadRequest,
-		}, {
-			"invalid digest",
-			fmt.Sprintf("internal/duplicate/tags/%s/digest/foo", url.PathEscape(tag)),
-			http.StatusBadRequest,
-		},
-	}
-	for _, test := range tests {
-		t.Run(test.desc, func(t *testing.T) {
-			require := require.New(t)
-
-			mocks, cleanup := newServerMocks(t)
-			defer cleanup()
-
-			addr, stop := testutil.StartServer(mocks.handler())
-			defer stop()
-
-			_, err := httputil.Put(fmt.Sprintf("http://%s/%s", addr, test.path))
-			require.Error(err)
-			require.True(httputil.IsStatus(err, test.status))
-		})
-	}
-}
-
 func TestGet(t *testing.T) {
 	require := require.New(t)
 
@@ -278,20 +177,6 @@
 	result, err := client.Get(tag)
 	require.NoError(err)
 	require.Equal(digest, result)
-}
-
-func TestGetInvalidParam(t *testing.T) {
-	require := require.New(t)
-
-	mocks, cleanup := newServerMocks(t)
-	defer cleanup()
-
-	addr, stop := testutil.StartServer(mocks.handler())
-	defer stop()
-
-	_, err := httputil.Get(fmt.Sprintf("http://%s/tags/", addr))
-	require.Error(err)
-	require.True(httputil.IsStatus(err, http.StatusBadRequest))
 }
 
 func TestGetTagNotFound(t *testing.T) {
@@ -334,20 +219,6 @@
 	require.True(ok)
 }
 
-func TestHasInvalidParam(t *testing.T) {
-	require := require.New(t)
-
-	mocks, cleanup := newServerMocks(t)
-	defer cleanup()
-
-	addr, stop := testutil.StartServer(mocks.handler())
-	defer stop()
-
-	_, err := httputil.Head(fmt.Sprintf("http://%s/tags/", addr))
-	require.Error(err)
-	require.True(httputil.IsStatus(err, http.StatusBadRequest))
-}
-
 func TestHasNotFound(t *testing.T) {
 	require := require.New(t)
 
@@ -379,7 +250,7 @@
 
 	client := newClusterClient(addr)
 
-	repo := "namespace-foo/repo-bar"
+	repo := "uber-usi/labrat"
 	tags := []string{"latest", "0000", "0001"}
 
 	var names []string
@@ -405,7 +276,7 @@
 
 	client := newClusterClient(addr)
 
-	prefix := "namespace-foo/repo-bar/_manifests/tags"
+	prefix := "uber-usi/labrat/_manifests/tags"
 	names := []string{"latest", "0000", "0001"}
 
 	mocks.backendClient.EXPECT().List(prefix).Return(names, nil)
@@ -498,28 +369,6 @@
 	require.NoError(client.Replicate(tag))
 }
 
-func TestReplicateNotFound(t *testing.T) {
-	require := require.New(t)
-
-	mocks, cleanup := newServerMocks(t)
-	defer cleanup()
-
-	addr, stop := testutil.StartServer(mocks.handler())
-	defer stop()
-
-	client := newClusterClient(addr)
-
-	tag := core.TagFixture()
-
-	gomock.InOrder(
-		mocks.store.EXPECT().Get(tag).Return(core.Digest{}, tagstore.ErrTagNotFound),
-	)
-
-	err := client.Replicate(tag)
-	require.Error(err)
-	require.True(httputil.IsNotFound(err))
-}
-
 func TestDuplicateReplicate(t *testing.T) {
 	require := require.New(t)
 
@@ -540,42 +389,6 @@
 	mocks.tagReplicationManager.EXPECT().Add(tagreplication.MatchTask(task)).Return(nil)
 
 	require.NoError(client.DuplicateReplicate(tag, digest, dependencies, delay))
-}
-
-func TestDuplicateReplicateInvalidParam(t *testing.T) {
-	tag := core.TagFixture()
-	digest := core.DigestFixture()
-
-	tests := []struct {
-		desc   string
-		path   string
-		status int
-	}{
-		{
-			"empty tag",
-			fmt.Sprintf("internal/duplicate/remotes/tags//digest/%s", digest),
-			http.StatusBadRequest,
-		}, {
-			"invalid digest",
-			fmt.Sprintf("internal/duplicate/remotes/tags/%s/digest/foo", url.PathEscape(tag)),
-			http.StatusInternalServerError,
-		},
-	}
-	for _, test := range tests {
-		t.Run(test.desc, func(t *testing.T) {
-			require := require.New(t)
-
-			mocks, cleanup := newServerMocks(t)
-			defer cleanup()
-
-			addr, stop := testutil.StartServer(mocks.handler())
-			defer stop()
-
-			_, err := httputil.Post(fmt.Sprintf("http://%s/%s", addr, test.path))
-			require.Error(err)
-			require.True(httputil.IsStatus(err, test.status))
-		})
-	}
 }
 
 func TestNoopReplicate(t *testing.T) {
